--- conflicted
+++ resolved
@@ -1,73 +1,7 @@
-import { useQuery, useMutation, useQueryClient, useInfiniteQuery } from '@tanstack/react-query';
-import { petService } from '../services';
+import { useQuery, useMutation, useQueryClient } from '@tanstack/react-query';
+import { petService } from '../services/petService';
 import type { Pet, CreatePetInput, UpdatePetInput } from '../types';
 
-<<<<<<< HEAD
-// ============================================================================
-// QUERY KEYS - Centralized and structured
-// ============================================================================
-
-export const petKeys = {
-  all: ['pets'] as const,
-  lists: () => [...petKeys.all, 'list'] as const,
-  list: (filters?: PetFilters) => [...petKeys.lists(), filters] as const,
-  details: () => [...petKeys.all, 'detail'] as const,
-  detail: (id: string) => [...petKeys.details(), id] as const,
-  stats: () => [...petKeys.all, 'stats'] as const,
-  infinite: () => [...petKeys.all, 'infinite'] as const,
-} as const;
-
-// ============================================================================
-// TYPES
-// ============================================================================
-
-export interface PetFilters {
-  type?: string;
-  search?: string;
-  gender?: 'MALE' | 'FEMALE';
-  age?: { min?: number; max?: number };
-}
-
-export interface PetQueryOptions<T = Pet[]> {
-  enabled?: boolean;
-  staleTime?: number;
-  gcTime?: number;
-  retry?: number;
-  refetchOnWindowFocus?: boolean;
-  refetchOnMount?: boolean;
-  select?: (data: Pet[]) => T;
-}
-
-// ============================================================================
-// DEFAULT QUERY OPTIONS
-// ============================================================================
-
-export const DEFAULT_QUERY_OPTIONS = {
-  staleTime: 5 * 60 * 1000, // 5 minutes
-  gcTime: 10 * 60 * 1000, // 10 minutes (formerly cacheTime)
-  retry: (failureCount: number, error: any) => {
-    // Don't retry on 404s
-    if (error?.status === 404) return false;
-    // Don't retry on network errors (retry 3 times)
-    if (error?.message?.includes('Network Error')) return failureCount < 3;
-    // Retry other errors 2 times
-    return failureCount < 2;
-  },
-  retryDelay: (attemptIndex: number) => Math.min(1000 * 2 ** attemptIndex, 30000),
-  refetchOnWindowFocus: true,
-  refetchOnMount: true,
-};
-
-// ============================================================================
-// QUERY HOOKS
-// ============================================================================
-
-/**
- * Base query hook for all pets with optional filters
- */
-export function usePets(filters?: PetFilters, options: PetQueryOptions = {}) {
-  return useQuery({
-=======
 // Type-safe filters for pets
 interface PetFilters {
   search?: string;
@@ -93,59 +27,28 @@
 // Hook for fetching all pets with type-safe filters
 export function usePets(filters: PetFilters = {}) {
   return useQuery<Pet[]>({
->>>>>>> 855a2d4f
     queryKey: petKeys.list(filters),
     queryFn: async () => {
-      try {
-        let result;
-
-        if (filters?.type) {
-          result = await petService.getPetsByType(filters.type);
-        } else if (filters?.search) {
-          result = await petService.searchPets(filters.search);
-        } else if (filters?.gender || filters?.age) {
-          // Would need a new service method for advanced filtering
-          result = await petService.getPets();
-        } else {
-          result = await petService.getPets();
+      if (filters?.type) {
+        const result = await petService.getPetsByType(filters.type);
+        if (!result.success) {
+          throw new Error(result.error || 'Evcil hayvanlar yüklenemedi');
         }
-
-        if (!result.success || !result.data) {
-          throw new Error(result.error || 'Failed to fetch pets');
+        return result.data || [];
+      }
+      if (filters?.search) {
+        const result = await petService.searchPets(filters.search);
+        if (!result.success) {
+          throw new Error(result.error || 'Evcil hayvanlar yüklenemedi');
         }
-
-        return result.data;
-      } catch (error) {
-        console.error('❌ Use pets query error:', error);
-        throw error; // Re-throw for React Query to handle
-      }
-    },
-<<<<<<< HEAD
-    ...DEFAULT_QUERY_OPTIONS,
-    ...options,
-    enabled: options.enabled !== false,
-  });
-}
-
-/**
- * Get a single pet by ID
- */
-export function usePet(id: string, options: PetQueryOptions<Pet> = {}) {
-  return useQuery({
-    queryKey: petKeys.detail(id),
-    queryFn: async () => {
-      if (!id) throw new Error('Pet ID is required');
-
-      const result = await petService.getPetById(id);
-      if (!result.success || !result.data) {
-        throw new Error(result.error || 'Pet not found');
-      }
-      return result.data;
-    },
-    ...DEFAULT_QUERY_OPTIONS,
-    ...options,
-    enabled: !!id && options.enabled !== false,
-=======
+        return result.data || [];
+      }
+      const result = await petService.getPets();
+      if (!result.success) {
+        throw new Error(result.error || 'Evcil hayvanlar yüklenemedi');
+      }
+      return result.data || [];
+    },
     staleTime: 5 * 60 * 1000, // 5 minutes
     select: (data) => {
       // Apply client-side sorting if specified
@@ -212,67 +115,13 @@
     },
     staleTime: 10 * 60 * 1000, // 10 minutes
     enabled: !!id, // Only fetch if id exists
->>>>>>> 855a2d4f
-  });
-}
-
-/**
- * Get pets by type with optimized caching
- */
-export function usePetsByType(type: string, options: PetQueryOptions = {}) {
-  return usePets({ type }, {
-    ...DEFAULT_QUERY_OPTIONS,
-    ...options,
-    staleTime: 10 * 60 * 1000, // 10 minutes for type-based queries
-  });
-}
-
-/**
- * Search pets with debouncing considerations
- */
-export function useSearchPets(query: string, options: PetQueryOptions = {}) {
-  return usePets(
-    {
-      search: query?.length >= 2 ? query : undefined,
-    },
-    {
-      ...DEFAULT_QUERY_OPTIONS,
-      ...options,
-      staleTime: 2 * 60 * 1000, // 2 minutes for search
-      retry: 1, // Less retries for search
-      enabled: query?.length >= 2,
-    }
-  );
-}
-
-/**
- * Pet statistics hook
- */
-export function usePetStats(options: PetQueryOptions = {}) {
+  });
+}
+
+// Hook for pet statistics
+export function usePetStats() {
   return useQuery({
     queryKey: petKeys.stats(),
-<<<<<<< HEAD
-    queryFn: async () => {
-      const result = await petService.getPetStats();
-      if (!result.success || !result.data) {
-        throw new Error(result.error || 'Failed to fetch pet statistics');
-      }
-      return result.data;
-    },
-    ...DEFAULT_QUERY_OPTIONS,
-    ...options,
-    staleTime: 15 * 60 * 1000, // 15 minutes for stats
-  });
-}
-
-// ============================================================================
-// MUTATION HOOKS
-// ============================================================================
-
-/**
- * Create a new pet with optimistic updates
- */
-=======
     queryFn: () => petService.getPetStats(),
     staleTime: 15 * 60 * 1000, // 15 minutes
     refetchInterval: 5 * 60 * 1000, // Refresh every 5 minutes
@@ -280,31 +129,10 @@
 }
 
 // Hook for creating a pet with optimistic updates
->>>>>>> 855a2d4f
 export function useCreatePet() {
   const queryClient = useQueryClient();
 
   return useMutation({
-<<<<<<< HEAD
-    mutationFn: (data: CreatePetInput) => petService.createPet(data),
-    onMutate: async (newPetData) => {
-      // Cancel any outgoing refetches
-      await queryClient.cancelQueries({ queryKey: petKeys.lists() });
-
-      // Get current pets for rollback
-      const previousPets = queryClient.getQueryData<Pet[]>(petKeys.lists());
-
-      // Optimistically update the cache
-      const newPet = {
-        ...newPetData,
-        id: `optimistic-${Date.now()}`, // Temporary ID
-        createdAt: new Date().toISOString(),
-        updatedAt: new Date().toISOString(),
-      } as Pet;
-
-      queryClient.setQueryData<Pet[]>(petKeys.lists(), (old) =>
-        old ? [newPet, ...old] : []
-=======
     mutationFn: (data: CreatePetInput) => petService.createPet(data).then(res => res.data),
     onMutate: async (newPet) => {
       // Cancel any outgoing refetches
@@ -323,25 +151,10 @@
 
       queryClient.setQueryData(petKeys.list({}), (old: Pet[] | undefined) =>
         old ? [...old, tempPet] : [tempPet]
->>>>>>> 855a2d4f
       );
 
       return { previousPets };
     },
-<<<<<<< HEAD
-    onSuccess: (result, variables, context) => {
-      if (!result.success || !result.data) {
-        throw new Error(result.error || 'Failed to create pet');
-      }
-
-      // Replace optimistic pet with real data
-      queryClient.setQueryData<Pet[]>(
-        petKeys.lists(),
-        (old) => old ? [result.data!, ...old.filter(pet => !pet.id.startsWith('optimistic-'))] : []
-      );
-
-      // Invalidate and refetch other queries
-=======
     onError: (err, newPet, context) => {
       // If the mutation fails, use the context returned from onMutate to roll back
       if (context?.previousPets) {
@@ -351,84 +164,17 @@
     onSettled: () => {
       // Always refetch after error or success
       queryClient.invalidateQueries({ queryKey: petKeys.lists() });
->>>>>>> 855a2d4f
       queryClient.invalidateQueries({ queryKey: petKeys.stats() });
-      queryClient.refetchQueries({ queryKey: petKeys.lists() });
-
-      console.log('✅ Pet created successfully:', result.data.id);
-    },
-    onError: (error, variables, context) => {
-      // Rollback optimistic update
-      if (context?.previousPets) {
-        queryClient.setQueryData<Pet[]>(petKeys.lists(), context.previousPets);
-      }
-
-      console.error('❌ Create pet error:', error);
-    },
-    onSettled: () => {
-      // Refresh the list to ensure consistency
-      queryClient.refetchQueries({ queryKey: petKeys.lists() });
-    },
-  });
-}
-
-<<<<<<< HEAD
-/**
- * Update a pet with optimistic updates and error handling
- */
-=======
+    },
+  });
+}
+
 // Hook for updating a pet with optimistic updates
->>>>>>> 855a2d4f
 export function useUpdatePet() {
   const queryClient = useQueryClient();
 
   return useMutation({
     mutationFn: ({ id, data }: { id: string; data: UpdatePetInput }) =>
-<<<<<<< HEAD
-      petService.updatePet(id, data),
-    onMutate: async ({ id, data }) => {
-      // Cancel outgoing queries
-      await queryClient.cancelQueries({ queryKey: petKeys.detail(id) });
-      await queryClient.cancelQueries({ queryKey: petKeys.lists() });
-
-      // Get current data for rollback
-      const previousPet = queryClient.getQueryData<Pet>(petKeys.detail(id));
-      const previousPets = queryClient.getQueryData<Pet[]>(petKeys.lists());
-
-      // Optimistic update
-      const updatedPet = {
-        ...previousPet,
-        ...data,
-        id, // Ensure ID is preserved
-        updatedAt: new Date().toISOString(),
-      };
-
-      queryClient.setQueryData<Pet>(petKeys.detail(id), updatedPet);
-
-      if (previousPets) {
-        queryClient.setQueryData<Pet[]>(
-          petKeys.lists(),
-          (old) => old?.map(pet => pet.id === id ? updatedPet : pet)
-        );
-      }
-
-      return { previousPet, previousPets };
-    },
-    onSuccess: (result, variables, context) => {
-      if (!result.success || !result.data) {
-        throw new Error(result.error || 'Failed to update pet');
-      }
-
-      // Update optimistic data with real response
-      queryClient.setQueryData<Pet>(petKeys.detail(variables.id), result.data);
-
-      queryClient.setQueryData<Pet[]>(
-        petKeys.lists(),
-        (old) => old?.map(pet => pet.id === variables.id ? result.data! : pet)
-      );
-
-      // Invalidate related queries
-=======
       petService.updatePet(id, data).then(res => res.data),
     onMutate: async ({ id, data }) => {
       await queryClient.cancelQueries({ queryKey: petKeys.detail(id) });
@@ -459,67 +205,18 @@
     onSettled: (_, __, variables) => {
       queryClient.invalidateQueries({ queryKey: petKeys.detail(variables.id) });
       queryClient.invalidateQueries({ queryKey: petKeys.lists() });
->>>>>>> 855a2d4f
       queryClient.invalidateQueries({ queryKey: petKeys.stats() });
-
-      console.log('✅ Pet updated successfully:', variables.id);
-    },
-    onError: (error, variables, context) => {
-      // Rollback optimistic update
-      if (context?.previousPet) {
-        queryClient.setQueryData<Pet>(petKeys.detail(variables.id), context.previousPet);
-      }
-      if (context?.previousPets) {
-        queryClient.setQueryData<Pet[]>(petKeys.lists(), context.previousPets);
-      }
-
-      console.error('❌ Update pet error:', error);
-    },
-  });
-}
-
-<<<<<<< HEAD
-/**
- * Delete a pet with optimistic updates
- */
-=======
+    },
+  });
+}
+
 // Hook for deleting a pet with optimistic updates
->>>>>>> 855a2d4f
 export function useDeletePet() {
   const queryClient = useQueryClient();
 
   return useMutation({
     mutationFn: (id: string) => petService.deletePet(id),
     onMutate: async (id) => {
-<<<<<<< HEAD
-      // Cancel outgoing queries
-      await queryClient.cancelQueries({ queryKey: petKeys.detail(id) });
-      await queryClient.cancelQueries({ queryKey: petKeys.lists() });
-
-      // Get current data for rollback
-      const previousPets = queryClient.getQueryData<Pet[]>(petKeys.lists());
-      const previousPet = queryClient.getQueryData<Pet>(petKeys.detail(id));
-
-      // Optimistic update - remove from cache
-      queryClient.setQueryData<Pet[]>(
-        petKeys.lists(),
-        (old) => old?.filter(pet => pet.id !== id) || []
-      );
-
-      queryClient.setQueryData<Pet>(petKeys.detail(id), undefined);
-
-      return { previousPets, previousPet };
-    },
-    onSuccess: (result, deletedId, context) => {
-      if (!result.success) {
-        throw new Error(result.error || 'Failed to delete pet');
-      }
-
-      // Clean up deleted pet from all related queries
-      queryClient.removeQueries({ queryKey: petKeys.detail(deletedId) });
-
-      // Invalidate list and stats
-=======
       await queryClient.cancelQueries({ queryKey: petKeys.lists() });
 
       const previousPets = queryClient.getQueryData(petKeys.list({}));
@@ -541,81 +238,18 @@
       queryClient.removeQueries({ queryKey: petKeys.detail(deletedId) });
     },
     onSettled: () => {
->>>>>>> 855a2d4f
       queryClient.invalidateQueries({ queryKey: petKeys.lists() });
       queryClient.invalidateQueries({ queryKey: petKeys.stats() });
-
-      console.log('✅ Pet deleted successfully:', deletedId);
-    },
-    onError: (error, deletedId, context) => {
-      // Rollback optimistic update
-      if (context?.previousPets) {
-        queryClient.setQueryData<Pet[]>(petKeys.lists(), context.previousPets);
-      }
-      if (context?.previousPet) {
-        queryClient.setQueryData<Pet>(petKeys.detail(deletedId), context.previousPet);
-      }
-
-      console.error('❌ Delete pet error:', error);
-    },
-    onSettled: (deletedId) => {
-      // Refresh the list to ensure consistency
-      if (deletedId) {
-        queryClient.refetchQueries({ queryKey: petKeys.lists() });
-      }
-    },
-  });
-}
-
-<<<<<<< HEAD
-/**
- * Upload pet photo
- */
-=======
+    },
+  });
+}
+
 // Hook for uploading pet photo with optimistic updates
->>>>>>> 855a2d4f
 export function useUploadPetPhoto() {
   const queryClient = useQueryClient();
 
   return useMutation({
     mutationFn: ({ id, photoUri }: { id: string; photoUri: string }) =>
-<<<<<<< HEAD
-      petService.uploadPetPhoto(id, photoUri),
-    onSuccess: (result, { id }) => {
-      if (!result.success || !result.data) {
-        throw new Error(result.error || 'Failed to upload photo');
-      }
-
-      // Update the pet's photo in cache
-      queryClient.setQueryData<Pet>(petKeys.detail(id), result.data);
-
-      // Invalidate list to update any avatar displays
-      queryClient.invalidateQueries({ queryKey: petKeys.lists() });
-
-      console.log('✅ Pet photo uploaded successfully:', id);
-    },
-    onError: (error, variables) => {
-      console.error('❌ Upload pet photo error:', error);
-    },
-  });
-}
-
-// ============================================================================
-// UTILITY HOOKS
-// ============================================================================
-
-/**
- * Utility hook for cache invalidation
- */
-export function usePetCache() {
-  const queryClient = useQueryClient();
-
-  return {
-    invalidateAll: () => {
-      queryClient.invalidateQueries({ queryKey: petKeys.all });
-    },
-    invalidateList: () => {
-=======
       petService.uploadPetPhoto(id, photoUri).then(res => res.data),
     onMutate: async ({ id, photoUri }) => {
       await queryClient.cancelQueries({ queryKey: petKeys.detail(id) });
@@ -644,53 +278,10 @@
     },
     onSettled: (_, __, variables) => {
       queryClient.invalidateQueries({ queryKey: petKeys.detail(variables.id) });
->>>>>>> 855a2d4f
-      queryClient.invalidateQueries({ queryKey: petKeys.lists() });
-    },
-    invalidatePet: (id: string) => {
-      queryClient.invalidateQueries({ queryKey: petKeys.detail(id) });
-    },
-    invalidateStats: () => {
-      queryClient.invalidateQueries({ queryKey: petKeys.stats() });
-    },
-    removePet: (id: string) => {
-      queryClient.removeQueries({ queryKey: petKeys.detail(id) });
-    },
-    setPetData: (id: string, data: Pet) => {
-      queryClient.setQueryData<Pet>(petKeys.detail(id), data);
-    },
-    setPetsData: (data: Pet[]) => {
-      queryClient.setQueryData<Pet[]>(petKeys.lists(), data);
-    },
-  };
-}
-
-/**
- * Hook to check if pet data is stale
- */
-export function usePetDataStale() {
-  const { isStale: arePetsStale } = useQuery({
-    queryKey: petKeys.lists(),
-    queryFn: () => Promise.resolve([]), // Don't actually fetch
-    initialData: [],
-  });
-
-  const { isStale: isStatsStale } = useQuery({
-    queryKey: petKeys.stats(),
-    queryFn: () => Promise.resolve({}), // Don't actually fetch
-    initialData: {},
-  });
-<<<<<<< HEAD
-
-  return {
-    arePetsStale,
-    isStatsStale,
-    isAnyDataStale: arePetsStale || isStatsStale,
-  };
-}
-=======
+      queryClient.invalidateQueries({ queryKey: petKeys.lists() });
+    },
+  });
 }
 
 // Export type for external use
-export type { PetFilters };
->>>>>>> 855a2d4f
+export type { PetFilters };