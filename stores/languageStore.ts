import { create } from 'zustand';
import { persist, devtools } from 'zustand/middleware';
import i18n from '../lib/i18n';

type SupportedLanguage = 'tr' | 'en' | 'ar';

interface LanguageState {
  language: SupportedLanguage;
  isRTL: boolean;
  hasUserExplicitlySetLanguage: boolean;
}

interface LanguageActions {
  setLanguage: (language: SupportedLanguage, isExplicit?: boolean) => void;
  toggleLanguage: () => void;
  initializeLanguage: () => void;
<<<<<<< HEAD
  getSupportedLanguages: () => Language[];
  getCurrentLanguageCode: () => string;
  isLanguageSupported: (lang: string) => lang is Language;
}

export const useLanguageStore = create<LanguageStore>()(
  devtools(
    persist(
      (set, get) => ({
        language: getDeviceLanguage(),

        setLanguage: (language: Language) => {
          set({ language });
          i18n.changeLanguage(language);
          console.log(`🌐 Language set to: ${language}`);
        },

        toggleLanguage: () => {
          const currentLanguage = get().language;
          const newLanguage = currentLanguage === 'en' ? 'tr' : 'en';
          set({ language: newLanguage });
          i18n.changeLanguage(newLanguage);
          console.log(`🌐 Language toggled to: ${newLanguage}`);
        },

        initializeLanguage: () => {
          const currentLanguage = get().language;
          // Only change i18n language if it's different from store
          if (i18n.language !== currentLanguage) {
            i18n.changeLanguage(currentLanguage);
            console.log(`🌐 Language initialized to: ${currentLanguage}`);
          }
        },

        getSupportedLanguages: () => {
          return ['en', 'tr'] as Language[];
        },

        getCurrentLanguageCode: () => {
          return get().language;
        },

        isLanguageSupported: (lang: string): lang is Language => {
          return ['en', 'tr'].includes(lang);
        },
      }),
      {
        name: 'language-storage',
        version: 1,
        onRehydrateStorage: () => (state) => {
          // Initialize language after rehydration
          if (state) {
            state.initializeLanguage();
          }
        },
        partialize: (state) => ({
          language: state.language,
        }),
      }
    ),
    {
      name: 'language-store',
=======
  resetLanguage: () => void;
  setExplicitLanguage: (language: SupportedLanguage) => void;
}

const LANGUAGE_STORAGE_KEY = 'pawpa-language';

export const useLanguageStore = create<LanguageState & LanguageActions>()(
  persist(
    (set, get) => ({
      // Initial state
      language: 'en',
      isRTL: false,
      hasUserExplicitlySetLanguage: false,

      // Actions
      setLanguage: (language, isExplicit = false) => {
        set({
          language,
          isRTL: language === 'ar', // For future Arabic support
          hasUserExplicitlySetLanguage: get().hasUserExplicitlySetLanguage || isExplicit,
        });
        i18n.changeLanguage(language);
      },

      toggleLanguage: () => {
        const currentLanguage = get().language;
        const newLanguage = currentLanguage === 'tr' ? 'en' : 'tr';
        set({
          language: newLanguage,
          isRTL: false,
          hasUserExplicitlySetLanguage: true, // Mark as explicit user choice
        });
        i18n.changeLanguage(newLanguage);
      },

      initializeLanguage: () => {
        const currentLanguage = get().language;
        // Only change i18n language if it's different from store
        if (i18n.language !== currentLanguage) {
          i18n.changeLanguage(currentLanguage);
        }
      },

      resetLanguage: () => {
        set({
          language: 'en',
          isRTL: false,
          hasUserExplicitlySetLanguage: false,
        });
        i18n.changeLanguage('en');
      },

      setExplicitLanguage: (language) => {
        set({
          language,
          isRTL: false,
          hasUserExplicitlySetLanguage: true, // Mark as explicit user choice
        });
        i18n.changeLanguage(language);
      },
    }),
    {
      name: LANGUAGE_STORAGE_KEY,
      // Only persist essential data
      partialize: (state) => ({
        language: state.language,
        hasUserExplicitlySetLanguage: state.hasUserExplicitlySetLanguage,
      }),
      onRehydrateStorage: () => (state) => {
        // Initialize language after rehydration
        if (state) {
          state.initializeLanguage();
        }
      },
>>>>>>> 855a2d4f
    }
  )
);

// Helper functions for external use
export const getSupportedLanguages = (): SupportedLanguage[] => ['tr', 'en', 'ar'];

export const isLanguageSupported = (language: string): language is SupportedLanguage => {
  return ['tr', 'en', 'ar'].includes(language);
};

export const getLanguageDirection = (language: SupportedLanguage): 'ltr' | 'rtl' => {
  return language === 'ar' ? 'rtl' : 'ltr'; // For future Arabic support
};

export const getLanguageDisplayName = (language: SupportedLanguage): string => {
  const displayNames = {
    tr: 'Türkçe',
    en: 'English',
    ar: 'العربية',
  };
  return displayNames[language] || language;
};

export const getLanguageNativeName = (language: SupportedLanguage): string => {
  const nativeNames = {
    tr: 'Türkçe',
    en: 'English',
    ar: 'العربية',
  };
  return nativeNames[language] || language;
};

// Export types for external components
export type Language = SupportedLanguage;
export type { LanguageState, LanguageActions, SupportedLanguage };<|MERGE_RESOLUTION|>--- conflicted
+++ resolved
@@ -1,5 +1,5 @@
 import { create } from 'zustand';
-import { persist, devtools } from 'zustand/middleware';
+import { persist } from 'zustand/middleware';
 import i18n from '../lib/i18n';
 
 type SupportedLanguage = 'tr' | 'en' | 'ar';
@@ -14,70 +14,6 @@
   setLanguage: (language: SupportedLanguage, isExplicit?: boolean) => void;
   toggleLanguage: () => void;
   initializeLanguage: () => void;
-<<<<<<< HEAD
-  getSupportedLanguages: () => Language[];
-  getCurrentLanguageCode: () => string;
-  isLanguageSupported: (lang: string) => lang is Language;
-}
-
-export const useLanguageStore = create<LanguageStore>()(
-  devtools(
-    persist(
-      (set, get) => ({
-        language: getDeviceLanguage(),
-
-        setLanguage: (language: Language) => {
-          set({ language });
-          i18n.changeLanguage(language);
-          console.log(`🌐 Language set to: ${language}`);
-        },
-
-        toggleLanguage: () => {
-          const currentLanguage = get().language;
-          const newLanguage = currentLanguage === 'en' ? 'tr' : 'en';
-          set({ language: newLanguage });
-          i18n.changeLanguage(newLanguage);
-          console.log(`🌐 Language toggled to: ${newLanguage}`);
-        },
-
-        initializeLanguage: () => {
-          const currentLanguage = get().language;
-          // Only change i18n language if it's different from store
-          if (i18n.language !== currentLanguage) {
-            i18n.changeLanguage(currentLanguage);
-            console.log(`🌐 Language initialized to: ${currentLanguage}`);
-          }
-        },
-
-        getSupportedLanguages: () => {
-          return ['en', 'tr'] as Language[];
-        },
-
-        getCurrentLanguageCode: () => {
-          return get().language;
-        },
-
-        isLanguageSupported: (lang: string): lang is Language => {
-          return ['en', 'tr'].includes(lang);
-        },
-      }),
-      {
-        name: 'language-storage',
-        version: 1,
-        onRehydrateStorage: () => (state) => {
-          // Initialize language after rehydration
-          if (state) {
-            state.initializeLanguage();
-          }
-        },
-        partialize: (state) => ({
-          language: state.language,
-        }),
-      }
-    ),
-    {
-      name: 'language-store',
-=======
   resetLanguage: () => void;
   setExplicitLanguage: (language: SupportedLanguage) => void;
 }
@@ -152,7 +88,6 @@
           state.initializeLanguage();
         }
       },
->>>>>>> 855a2d4f
     }
   )
 );
